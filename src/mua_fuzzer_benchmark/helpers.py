from dataclasses import dataclass
from functools import partial
import hashlib
from inspect import getframeinfo, stack
import json
import logging
from pathlib import Path
import shutil
import time
<<<<<<< HEAD
from typing import Any, Dict
=======
from typing import Callable, Dict, List
>>>>>>> 7b009540

from constants import BLOCK_SIZE, IN_DOCKER_SHARED_DIR, SHARED_DIR, TMP_PROG_DIR

logger = logging.getLogger(__name__)

prog_info_type = Dict[str, Any]
mut_data_type = Dict[str, Any]

def dbg(*args, **kwargs):
    caller = getframeinfo(stack()[1][0])
    logger.debug(f"{caller.filename}:{caller.lineno}: {args} {kwargs}")
    return args


def fuzzer_container_tag(name):
    return f"mutation-testing-fuzzer-{name}"


def subject_container_tag(name):
    return f"mutation-testing-subject-{name}"


def mutation_locations_path(prog_info: prog_info_type) -> Path:
    orig_bc = Path(prog_info['orig_bc'])
    return orig_bc.with_suffix('.ll.mutationlocations')


def mutation_locations_graph_path(prog_info: prog_info_type) -> Path:
    orig_bc = Path(prog_info['orig_bc'])
    return orig_bc.with_suffix('.ll.mutationlocations.graph')


def mutation_detector_path(prog_info: prog_info_type) -> Path:
    orig_bc = Path(prog_info['orig_bc'])
    return  orig_bc.with_suffix(".ll.opt_mutate")


def mutation_prog_source_path(prog_info: prog_info_type) -> Path:
    orig_bc = Path(prog_info['orig_bc'])
    return orig_bc.with_suffix('.ll.ll')


def printable_m_id(mut_data: mut_data_type) -> str:
    return f"S{mut_data['supermutant_id']}"


def get_mut_base_dir(data: mut_data_type) -> Path:
    return SHARED_DIR/"mut_base"/data['prog']/printable_m_id(data)


def get_mut_base_bin(mut_data: dict) -> Path:
    "Get the path to the bin that is the mutated base binary."
    return get_mut_base_dir(mut_data)/"mut_base"


def hash_file(file_path: Path) -> str:
    h = hashlib.sha512()
    b  = bytearray(BLOCK_SIZE)
    mv = memoryview(b)
    with open(file_path, 'rb', buffering=0) as f:
        for n in iter(lambda : f.readinto(mv), 0):
            h.update(mv[:n])
    return h.hexdigest()


def shared_dir_to_docker(dir: Path) -> Path:
    rel_path = dir.relative_to(SHARED_DIR)
    res = IN_DOCKER_SHARED_DIR/rel_path
    return res


def get_seed_dir(seed_base_dir, prog, fuzzer):
    """
    Gets the seed dir inside of seed_base_dir based on the program name.
    Further if there is a directory inside with the name of the fuzzer, that dir is used as the seed dir.
    Example:
    As a sanity check if seed_base_dir/<prog> contains files and directories then an error is thrown.
    seed_base_dir/<prog>/<fuzzer> exists then this dir is taken as the seed dir.
    seed_base_dir/<prog> contains only files, then this dir is the seed dir.
    """
    prog_seed_dir = seed_base_dir/prog
    seed_paths = list(prog_seed_dir.glob("*"))
    has_files = any(sp.is_file() for sp in seed_paths)
    has_dirs = any(sp.is_dir() for sp in seed_paths)
    if has_files and has_dirs:
        raise ValueError(f"There are files and directories in {prog_seed_dir}, either the dir only contains files, "
              f"in which case all files are used as seeds for every fuzzer, or it contains only directories. "
              f"In the second case the content of each fuzzer directory is used as the seeds for the respective fuzzer.")

    if has_dirs:
        # If the fuzzer specific seed dir exists, return it.
        prog_fuzzer_seed_dir = prog_seed_dir/fuzzer
        if not prog_fuzzer_seed_dir.is_dir():
            logger.warning(f"WARN: Expected seed dir to exist {prog_fuzzer_seed_dir}, using full dir instead: {prog_seed_dir}")
            return prog_seed_dir
        return prog_fuzzer_seed_dir

    elif has_files:
        # Else just return the prog seed dir.
        return prog_seed_dir

    # Has no content
    else:
        raise ValueError(f"Seed dir has not content. {prog_seed_dir}")


class CoveredFile:
    def __init__(self, workdir, start_time) -> None:
        super().__init__()
        self.found: dict = {}
        self.host_path = SHARED_DIR/"covered"/workdir
        self.host_path.mkdir(parents=True)
        self.docker_path = IN_DOCKER_SHARED_DIR/"covered"/workdir
        self.start_time = start_time

    def check(self):
        cur_time = time.time() - self.start_time
        cur = set(int(cf.stem) for cf in self.host_path.glob("*"))
        new_keys = cur - self.found.keys()
        new = {nn: cur_time for nn in new_keys}
        self.found = {**self.found, **new}
        return new

    # def file_path(self):
    #     return self.path

    def __del__(self):
        shutil.rmtree(self.host_path)


def eval_dispatch_func(run_data, run_func, crash_dir, container_tag):
    run_data['crash_dir'] = crash_dir
    result = run_func(run_data, fuzzer_container_tag(container_tag))
    return result


@dataclass
class Fuzzer:
    eval_func: Callable
    queue_dir: str
    queue_ignore_files: List[str]
    crash_dir: str
    crash_ignore_files: List[str]


def load_fuzzers() -> Dict[str, Fuzzer]:
    fuzzers = {}
    for fuzzer_dir in Path("dockerfiles/fuzzers").iterdir():
        if fuzzer_dir.name.startswith("."):
            continue # skip hidden files

        if fuzzer_dir.name == "system":
            continue

        if not fuzzer_dir.is_dir():
            continue
        
        fuzzer_config_path = fuzzer_dir/"config.json"
        with open(fuzzer_config_path, "r") as f:
            fuzzer_config = json.load(f)

        fuzzer_name = fuzzer_dir.name
        fuzzer_crash_dir = fuzzer_config["crash_dir"]
        partial_eval_func = partial(
            eval_dispatch_func,
            crash_dir=fuzzer_crash_dir, container_tag=fuzzer_name
        )

        fuzzers[fuzzer_name] = Fuzzer(
            eval_func=partial_eval_func,
            queue_dir=fuzzer_config["queue_dir"],
            queue_ignore_files=fuzzer_config["queue_ignore_files"],
            crash_dir=fuzzer_crash_dir,
            crash_ignore_files=fuzzer_config["crash_ignore_files"],
        )

    return fuzzers


def load_programs():
    programs = {}
    for prog_dir in Path("dockerfiles/programs").iterdir():
        prog_dir_name = prog_dir.name
        if prog_dir_name.startswith("."):
            continue # skip hidden files

        if prog_dir_name == "common":
            continue

        if not prog_dir.is_dir():
            continue
        
        prog_config_path = prog_dir/"config.json"
        with open(prog_config_path, "r") as f:
            prog_config = json.load(f)

        for prog_config_name, prog_config_data in prog_config.items():

            prog_name = f"{prog_dir_name}_{prog_config_name}"

            assert prog_name not in programs

            dict_path = prog_config_data["dict"]
            if dict_path is not None:
                dict_path = Path("tmp/programs")/prog_dir_name/dict_path

            try:
                programs[prog_name] = {
                    "bc_compile_args": prog_config_data["bc_compile_args"],
                    "bin_compile_args": prog_config_data["bin_compile_args"],
                    "is_cpp": prog_config_data["is_cpp"],
                    "dict": dict_path,
                    "orig_bin": Path("tmp/programs")/prog_dir_name/prog_config_data["orig_bin"],
                    "orig_bc": Path("tmp/programs")/prog_dir_name/prog_config_data["orig_bc"],
                    "omit_functions": prog_config_data["omit_functions"],
                    "dir_name": prog_dir_name,
                }
            except KeyError as e:
                raise KeyError(f"Key {e} not found in {prog_config_path}")

    return programs<|MERGE_RESOLUTION|>--- conflicted
+++ resolved
@@ -7,11 +7,7 @@
 from pathlib import Path
 import shutil
 import time
-<<<<<<< HEAD
-from typing import Any, Dict
-=======
-from typing import Callable, Dict, List
->>>>>>> 7b009540
+from typing import Any, Callable, Dict, List
 
 from constants import BLOCK_SIZE, IN_DOCKER_SHARED_DIR, SHARED_DIR, TMP_PROG_DIR
 
