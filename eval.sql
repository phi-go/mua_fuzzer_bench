
-- results for all mut types
DROP VIEW IF EXISTS mut_types;
CREATE VIEW mut_types
as
select distinct(mut_type) as mut_type from runs
order by mut_type;

-- results for all runs
DROP VIEW IF EXISTS run_results;
CREATE VIEW run_results
as
select
	executed_runs.fuzzer,
	mut_type,
	executed_runs.mutation_id as mut_id,
	executed_runs.prog,
	covered_file_seen,
	executed_runs.covered_by_seed,
	time_found,
	total_time / 60 as total_time,
	-- orig_return_code != mut_return_code or orig_stdout != mut_stdout or orig_stderr != mut_stderr as confirmed,
	orig_return_code != mut_return_code as confirmed,
	stage from executed_runs
inner join runs on
	executed_runs.prog = runs.prog and
	executed_runs.mutation_id = runs.mutation_id and
	executed_runs.fuzzer = runs.fuzzer
left join crashing_inputs on
	executed_runs.prog = crashing_inputs.prog and
	executed_runs.mutation_id = crashing_inputs.mutation_id and
	executed_runs.fuzzer = crashing_inputs.fuzzer
where confirmed is NULL or confirmed = 1
group by executed_runs.prog, executed_runs.fuzzer, executed_runs.mutation_id;

-- results for all runs grouped by mut_type
DROP VIEW IF EXISTS run_results_by_mut_type_and_fuzzer;
CREATE VIEW run_results_by_mut_type_and_fuzzer
as
select
	runs_mut_type.mut_type,
	runs_mut_type.fuzzer, runs_mut_type.prog,
	total,
	ifnull(done, 0) + ifnull(crashed, 0) as done,
	covered,
	c_by_seed,
	covered - c_by_seed as c_by_f,
	found,
	f_by_seed,
	found - f_by_seed as f_by_f,
	ifnull(crashed, 0) as crashed,
<<<<<<< HEAD
	round(avg(total_time) / ifnull(done, 0) + ifnull(crashed, 0), 2) as avg_run_min,
	round(sum(total_time) / 60 / 24, 2) as cpu_days
=======
	round(total_time / total / 60, 2) as avg_time_minutes,
	round(total_time / 60 / 60 / 24, 2) as total_time_days
>>>>>>> b2404818
from (
	select mut_type, fuzzer, prog, count(*) as total
	from runs
	group by mut_type, fuzzer, prog
) runs_mut_type
left join (
	select mut_type,
	       fuzzer,
		   prog,
		   count(*) as done,
		   count(covered_file_seen) as covered,
		   count(case when covered_by_seed = 1 then 1 else null end) as c_by_seed,
		   count(time_found) as found,
		   count(case when stage = "initial" then 1 else null end) as f_by_seed,
		   sum(total_time) as total_time
    from run_results
	group by mut_type, fuzzer, prog
) res on
	runs_mut_type.mut_type = res.mut_type and
	runs_mut_type.prog = res.prog and
	runs_mut_type.fuzzer = res.fuzzer
left join (
	select runs.mut_type, run_crashed.fuzzer, run_crashed.prog, count(*) as crashed from run_crashed
	inner join runs on
		run_crashed.prog = runs.prog and
		run_crashed.mutation_id = runs.mutation_id and
		run_crashed.fuzzer = runs.fuzzer
	group by runs.mut_type, run_crashed.prog, run_crashed.fuzzer
) crashed on
	runs_mut_type.mut_type = crashed.mut_type and
	runs_mut_type.prog = crashed.prog and
	runs_mut_type.fuzzer = crashed.fuzzer
group by runs_mut_type.mut_type, runs_mut_type.prog, runs_mut_type.fuzzer;
	
-- results for all runs grouped by mut type
DROP VIEW IF EXISTS run_results_by_mut_type;
CREATE VIEW run_results_by_mut_type
as
select	
	mutation_types.pattern_name as name,
	mutation_types.mut_type as mut_type,
	sum(total) as total,
	sum(done) as done,
	sum(covered) as covered,
	sum(c_by_seed) as c_by_seed,
	sum(c_by_f) as c_by_f,
	sum(found) as found,
	sum(f_by_seed) as f_by_seed,
	sum(f_by_f) as f_by_f,
	sum(crashed) as crashed,
<<<<<<< HEAD
	round(avg(avg_run_min), 2) as avg_run_min,
	round(sum(cpu_days), 2) as cpu_days
=======
	round(avg(avg_time_minutes), 2) as avg_time_minutes,
	sum(total_time_days) as total_time_days
>>>>>>> b2404818
from run_results_by_mut_type_and_fuzzer
join mutation_types on run_results_by_mut_type_and_fuzzer.mut_type == mutation_types.mut_type
group by mutation_types.mut_type;

-- results for all runs grouped by fuzzer
DROP VIEW IF EXISTS run_results_by_fuzzer;
CREATE VIEW run_results_by_fuzzer
as
select fuzzer,
	sum(total) as total,
	sum(done) as done,
	sum(covered) as covered,
	sum(c_by_seed) as c_by_seed,
	sum(c_by_f) as c_by_f,
	sum(found) as found,
	sum(f_by_seed) as f_by_seed,
	sum(f_by_f) as f_by_f,
	sum(crashed) as crashed,
<<<<<<< HEAD
	round(avg(avg_run_min), 2) as avg_run_min,
	round(sum(cpu_days), 2) as cpu_days
=======
	round(avg(avg_time_minutes), 2) as avg_time_minutes,
	sum(total_time_days) as total_time_days
>>>>>>> b2404818
from run_results_by_mut_type_and_fuzzer
group by fuzzer;

-- results for all runs grouped by fuzzer
DROP VIEW IF EXISTS run_results_by_prog;
CREATE VIEW run_results_by_prog
as
select prog,
	sum(total) as total,
	sum(done) as done,
	sum(covered) as covered,
	sum(c_by_seed) as c_by_seed,
	sum(c_by_f) as c_by_f,
	sum(found) as found,
	sum(f_by_seed) as f_by_seed,
	sum(f_by_f) as f_by_f,
	sum(crashed) as crashed,
<<<<<<< HEAD
	round(avg(avg_run_min), 2) as avg_run_min,
	round(sum(cpu_days), 2) as cpu_days
=======
	round(avg(avg_time_minutes), 2) as avg_time_minutes,
	sum(total_time_days) as total_time_days
>>>>>>> b2404818
from run_results_by_mut_type_and_fuzzer
group by prog;

-- ---------------------------------------------------------------------------------
-- -- afl++

-- get the last line of the plot data based on time for each mutation_id
DROP VIEW IF EXISTS aflpp_runs_last_line;
CREATE VIEW aflpp_runs_last_line
as
select * from (
	select * from aflpp_runs
	order by totals_execs
) a
group by prog, mutation_id, fuzzer;

-- get runtime stats for afl++ based fuzzers
DROP VIEW IF EXISTS aflpp_runtime_stats;
CREATE VIEW aflpp_runtime_stats
as
select prog, fuzzer,
	   sum(totals_execs) / 1000000.0 as million_execs,
	   cast(count(nullif(unique_crashes, "0")) as float) / count(*) as percent_crashing_runs,
	   cast(count(nullif(unique_hangs, "0")) as float) / count(*) as percent_hanging_runs,
	   cast(sum(map_size) as float) / count(*) as average_map_size
from aflpp_runs_last_line
group by prog, fuzzer;

-- get the number of mutations only one of two fuzzers finds, this is one fuzzer compared to all other fuzzers, grouped by mutation type
DROP VIEW IF EXISTS unique_finds;
CREATE VIEW unique_finds
as
select mut_type, a.fuzzer as fuzzer, b.fuzzer as other_fuzzer, count(case when (a.found == 1 and b.found == 0) then 1 else NULL end) as finds from (
	select prog,
		   mut_id,
		   mut_type,
		   fuzzer,
		   case when time_found is null then 0 else 1 end as found
	from run_results
) a
join (
	select prog,
	       mut_id,
		   fuzzer,
		   case when time_found is null then 0 else 1 end as found
	from run_results
) b
on a.prog == b.prog and a.mut_id == b.mut_id and a.fuzzer != b.fuzzer
group by mut_type, a.fuzzer, b.fuzzer;

-- get the overall number of mutations only one of two fuzzers finds, this is one fuzzer compared to all other fuzzers
DROP VIEW IF EXISTS unique_finds_overall;
CREATE VIEW unique_finds_overall
as
select fuzzer, other_fuzzer, sum(finds) as finds from unique_finds
group by fuzzer, other_fuzzer;


DROP VIEW IF EXISTS unsolved_mutations;
CREATE VIEW unsolved_mutations
as
select a.mut_type, mut_id, mut_file_path, mut_line, mut_column, pattern_class, description, procedure, * from (
	select mut_type, mut_id, sum(case WHEN covered_file_seen is null then 0 else 1 end) as covered_num, sum(case WHEN confirmed is null then 0 else 1 end) as confirmed_num from run_results
	group by mut_id
	having covered_num > 0 and confirmed_num = 0
) a inner join runs on a.mut_id = runs.mutation_id
inner join mutation_types on a.mut_type = mutation_types.mut_type
group by mut_id
order by mut_type, mut_file_path, mut_line;

DROP VIEW IF EXISTS crashed_runs_overview;
CREATE VIEW crashed_runs_overview
as
select not (seed_crash or seed_timeout or all_seeds_crash) as unknown_crash_reason, seed_crash + seed_timeout + all_seeds_crash > 1 as multiple_reasons, *
from (
	select
		crash_trace like '%[-] PROGRAM ABORT : %Test case % results in a crash%' as seed_crash,
		crash_trace like '%[-] PROGRAM ABORT : %Test case % results in a timeout%' as seed_timeout,
		crash_trace like '%[-] PROGRAM ABORT : %We need at least one valid input seed that does not crash!%' as all_seeds_crash,
		* from run_crashed
)
order by unknown_crash_reason, multiple_reasons;


-- 
-- ---------------------------------------------------------------------------------
-- -- general stats on mutation types
-- 
-- -- combines the different stats into an overview
-- DROP VIEW IF EXISTS mut_type_stats;
-- CREATE TEMP VIEW mut_type_stats
-- as
-- select
-- 	count_mut_type.mut_type,
-- 	count_mut_type.fuzzer,
-- 	amount as total_mutations,
-- 	completed,
-- 	-- count_crashed_seeds_mut_type.crashed as "afl seeds crashed",
-- 	printf("%.2f", (cast(count_crashed_seeds_mut_type.crashed as float) / cast(amount as float)) * 100, 2) as "% afl seed crashed",
-- 	-- count_crashed_seeds_mut_type.timeout as "afl seeds timeout",
-- 	printf("%.2f", (cast(count_crashed_seeds_mut_type.timeout as float) / cast(amount as float)) * 100, 2) as "% afl seed timeout",
-- 	-- count_crashing_inputs_mut_type.triggered as "mutation triggered",
-- 	printf("%.2f", (cast(count_crashing_inputs_mut_type.triggered as float) / cast(amount as float)) * 100, 2) as "% mutations triggered",
-- 	-- count_crashing_inputs_mut_type.diff_ret as "different return on check",
-- 	printf("%.2f", (cast(count_crashing_inputs_mut_type.diff_ret as float) / cast(amount as float)) * 100, 2) as "% diff ret",
-- 	printf("%.2f", 100 * cast(count_crashing_inputs_mut_type.diff_ret as float) / cast(count_crashing_inputs_mut_type.triggered as float)) as "% triggered and found",
-- 	-- (count_crashed_mut_type.amount_crashed - count_crashed_seeds_mut_type.crashed) as "run crashed",
-- 	printf("%.2f", (cast(count_crashed_mut_type.amount_crashed - count_crashed_seeds_mut_type.crashed - count_crashed_seeds_mut_type.timeout as float) / cast(amount as float)) * 100, 2) as "% runs crashed"
-- from count_mut_type
-- left join count_crashed_mut_type on count_mut_type.mut_type == count_crashed_mut_type.mut_type and count_mut_type.fuzzer == count_crashed_mut_type.fuzzer
-- left join count_crashed_seeds_mut_type on count_mut_type.mut_type == count_crashed_seeds_mut_type.mut_type and count_mut_type.fuzzer == count_crashed_seeds_mut_type.fuzzer
-- left join count_crashing_inputs_mut_type on count_mut_type.mut_type == count_crashing_inputs_mut_type.mut_type and count_mut_type.fuzzer == count_crashing_inputs_mut_type.fuzzer
-- left join (
-- 	select sum(completed) completed, fuzzer, mut_type from total_vs_completed_runs
-- 	group by fuzzer, mut_type
-- ) totals on
-- 	count_mut_type.fuzzer = totals.fuzzer and
-- 	count_mut_type.mut_type = totals.mut_type;
-- 
-- -- completed runs
-- DROP VIEW IF EXISTS completed_runs;
-- CREATE TEMP VIEW completed_runs
-- as
-- select runs.prog, runs.fuzzer, mut_type, count(*) as count from runs
-- left join aflpp_runs on
-- 	runs.mutation_id = aflpp_runs.mutation_id and
-- 	runs.fuzzer = aflpp_runs.fuzzer and
-- 	runs.prog = aflpp_runs.prog
-- left join run_crashed on
-- 	run_crashed.mutation_id = aflpp_runs.mutation_id and
-- 	run_crashed.fuzzer = aflpp_runs.fuzzer and
-- 	run_crashed.prog = aflpp_runs.prog
-- where aflpp_runs.prog not NULL or run_crashed.prog not NULL
-- group by runs.prog, runs.mut_type, runs.fuzzer;
-- 
-- 
-- -- total count of mutation types
-- DROP VIEW IF EXISTS count_mut_type;
-- CREATE TEMP VIEW count_mut_type
-- as
-- select count(*) amount, mut_type, fuzzer, prog from runs
-- group by mut_type, fuzzer, prog;
-- 
-- -- total to completed count of runs
-- DROP VIEW IF EXISTS total_vs_completed_runs;
-- CREATE TEMP VIEW total_vs_completed_runs
-- as
-- select count_mut_type.mut_type, count_mut_type.fuzzer, count_mut_type.prog, cast(sum(count_mut_type.amount) as int) total, cast(sum(completed_runs.count) as int) completed from count_mut_type
-- left join completed_runs on
-- 	count_mut_type.fuzzer = completed_runs.fuzzer and
-- 	count_mut_type.mut_type = completed_runs.mut_type and
-- 	count_mut_type.prog = completed_runs.prog
-- group by count_mut_type.mut_type, count_mut_type.fuzzer, count_mut_type.prog;
-- 
-- -- total count of mutation types that resulted in a crashed run
-- DROP VIEW IF EXISTS count_crashed_mut_type;
-- CREATE TEMP VIEW count_crashed_mut_type
-- as
-- select count(*) amount_crashed, mut_type, runs.fuzzer from runs
-- inner join (
-- 	select *
-- 	from run_crashed
-- ) run_crashed on 
-- 	runs.mutation_id = run_crashed.mutation_id and
-- 	runs.fuzzer = run_crashed.fuzzer and
-- 	runs.prog = run_crashed.prog
-- group by mut_type, runs.fuzzer;
-- 
-- -- total count of mutation types that resulted in a crashed run due to afl choking on the seeds
-- DROP VIEW IF EXISTS count_crashed_seeds_mut_type;
-- CREATE TEMP VIEW count_crashed_seeds_mut_type
-- as
-- select mut_type, runs.prog, runs.fuzzer, cast(sum(crashed) as int) crashed, cast(sum(timeout) as int) timeout, cast(count(*) - sum(crashed) - sum(timeout) as int) uncategorized from runs
-- inner join (
-- 	select *, like('%PROGRAM ABORT :% results in a crash%', crash_trace) as crashed,
-- 	          like('%PROGRAM ABORT :% results in a timeout%', crash_trace) as timeout
--     from run_crashed
-- ) run_crashed on 
-- 	runs.mutation_id = run_crashed.mutation_id and
-- 	runs.fuzzer = run_crashed.fuzzer and
-- 	runs.prog = run_crashed.prog
-- group by mut_type, runs.fuzzer;
-- 
-- -- crashing inputs stats
-- DROP VIEW IF EXISTS count_crashing_inputs_mut_type;
-- CREATE TEMP VIEW count_crashing_inputs_mut_type
-- as
-- select mut_type, runs.fuzzer, sum(diff_ret) diff_ret, count(*) total, sum(triggered) triggered from runs
-- inner join (
-- 	select max(a.diff_ret) diff_ret, max(triggered) triggered, a.prog as prog, a.mutation_id as mutation_id, fuzzer
-- 	from (
-- 		select orig_return_code != mut_return_code or orig_stdout != mut_stdout or orig_stderr != mut_stderr as diff_ret, num_triggered > 0 as triggered, prog, mutation_id, fuzzer from crashing_inputs
-- 	) a
-- 	group by mutation_id, fuzzer, prog
-- ) found_crash on 
-- 	runs.mutation_id = found_crash.mutation_id and
-- 	runs.fuzzer = found_crash.fuzzer and
-- 	runs.prog = found_crash.prog
-- group by mut_type, runs.fuzzer;
-- 
-- -- crashing inputs stats
-- DROP VIEW IF EXISTS run_results;
-- CREATE TEMP VIEW run_results
-- as
-- select runs.fuzzer, runs.prog, runs.mutation_id, runs.mut_type,
-- 	MAX(triggered) as triggered,
-- 	GROUP_CONCAT(time_found, "/////") time_found,
-- 	GROUP_CONCAT(initial_seed, "/////") initial_seed,
-- 	GROUP_CONCAT(path, "/////") paths,
-- 	GROUP_CONCAT(confirmed, "/////") confirmed from runs
-- left join (
-- 	select runs.fuzzer, runs.prog, runs.mutation_id, runs.mut_type, time_found, initial_seed, path, orig_return_code != mut_return_code or orig_stdout != mut_stdout or orig_stderr != mut_stderr as confirmed, num_triggered > 0 as triggered from runs
-- 	inner join crashing_inputs
-- 		on runs.fuzzer = crashing_inputs.fuzzer
-- 		and runs.prog = crashing_inputs.prog
-- 		and runs.mutation_id = crashing_inputs.mutation_id
-- ) a
-- 		on runs.fuzzer = a.fuzzer
-- 		and runs.prog = a.prog
-- 		and runs.mutation_id = a.mutation_id
-- group by runs.fuzzer, runs.prog, runs.mutation_id;
-- 
-- -- crashing inputs stats
-- DROP VIEW IF EXISTS mut_types;
-- CREATE TEMP VIEW mut_types
-- as
-- select distinct(mut_type) mut_type from runs
-- order by mut_type;
-- 
-- -- num run stats
-- DROP VIEW IF EXISTS num_run_stats;
-- CREATE TEMP VIEW num_run_stats
-- as
-- select 
-- 	total_vs_completed_runs.mut_type, total_vs_completed_runs.fuzzer, total_vs_completed_runs.prog,
-- 	total,
-- 	completed as done,
-- 	coalesce(completed, 0) - coalesce(crashed, 0) - coalesce(timeout, 0) - coalesce(uncategorized, 0) as successful,
-- 	coalesce(crashed, 0) as crashed,
-- 	coalesce(timeout, 0) as timeout,
-- 	coalesce(uncategorized, 0) as uncategorized
-- 	from total_vs_completed_runs
-- left join count_crashed_seeds_mut_type
-- 		on total_vs_completed_runs.fuzzer = count_crashed_seeds_mut_type.fuzzer
-- 		and total_vs_completed_runs.prog = count_crashed_seeds_mut_type.prog
-- 		and total_vs_completed_runs.mut_type = count_crashed_seeds_mut_type.mut_type;<|MERGE_RESOLUTION|>--- conflicted
+++ resolved
@@ -49,13 +49,8 @@
 	f_by_seed,
 	found - f_by_seed as f_by_f,
 	ifnull(crashed, 0) as crashed,
-<<<<<<< HEAD
 	round(avg(total_time) / ifnull(done, 0) + ifnull(crashed, 0), 2) as avg_run_min,
 	round(sum(total_time) / 60 / 24, 2) as cpu_days
-=======
-	round(total_time / total / 60, 2) as avg_time_minutes,
-	round(total_time / 60 / 60 / 24, 2) as total_time_days
->>>>>>> b2404818
 from (
 	select mut_type, fuzzer, prog, count(*) as total
 	from runs
@@ -106,13 +101,8 @@
 	sum(f_by_seed) as f_by_seed,
 	sum(f_by_f) as f_by_f,
 	sum(crashed) as crashed,
-<<<<<<< HEAD
 	round(avg(avg_run_min), 2) as avg_run_min,
 	round(sum(cpu_days), 2) as cpu_days
-=======
-	round(avg(avg_time_minutes), 2) as avg_time_minutes,
-	sum(total_time_days) as total_time_days
->>>>>>> b2404818
 from run_results_by_mut_type_and_fuzzer
 join mutation_types on run_results_by_mut_type_and_fuzzer.mut_type == mutation_types.mut_type
 group by mutation_types.mut_type;
@@ -131,13 +121,8 @@
 	sum(f_by_seed) as f_by_seed,
 	sum(f_by_f) as f_by_f,
 	sum(crashed) as crashed,
-<<<<<<< HEAD
 	round(avg(avg_run_min), 2) as avg_run_min,
 	round(sum(cpu_days), 2) as cpu_days
-=======
-	round(avg(avg_time_minutes), 2) as avg_time_minutes,
-	sum(total_time_days) as total_time_days
->>>>>>> b2404818
 from run_results_by_mut_type_and_fuzzer
 group by fuzzer;
 
@@ -155,13 +140,8 @@
 	sum(f_by_seed) as f_by_seed,
 	sum(f_by_f) as f_by_f,
 	sum(crashed) as crashed,
-<<<<<<< HEAD
 	round(avg(avg_run_min), 2) as avg_run_min,
 	round(sum(cpu_days), 2) as cpu_days
-=======
-	round(avg(avg_time_minutes), 2) as avg_time_minutes,
-	sum(total_time_days) as total_time_days
->>>>>>> b2404818
 from run_results_by_mut_type_and_fuzzer
 group by prog;
 
